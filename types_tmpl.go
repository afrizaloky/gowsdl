--- conflicted
+++ resolved
@@ -196,15 +196,9 @@
 
 	{{range .ComplexTypes}}
 		{{/* ComplexTypeGlobal */}}
-<<<<<<< HEAD
 		{{$typeName := replaceReservedWords .Name | makePublic}}
-		{{if eq (toGoType .SimpleContent.Extension.Base false) "string"}}
+		{{if and (eq (len .SimpleContent.Extension.Attributes) 0) (eq (toGoType .SimpleContent.Extension.Base false) "string") }}
 			type {{$typeName}} string
-=======
-		{{$name := replaceReservedWords .Name | makePublic}}
-		{{if and (eq (len .SimpleContent.Extension.Attributes) 0) (eq (toGoType .SimpleContent.Extension.Base false) "string") }}
-			type {{$name}} string
->>>>>>> 7325f684
 		{{else}}
 			type {{$typeName}} struct {
 				{{$type := findNameByType .Name}}
